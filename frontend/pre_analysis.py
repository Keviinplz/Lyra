from collections import OrderedDict
from frontend.import_handler import ImportHandler
import ast


class PreAnalyzer:
    """Analyzer for the AST to give some configurations before the type inference"""

    def __init__(self, prog_ast, base_folder):
        """
        :param prog_ast: The AST for the python program  
        """

        # List all the nodes existing in the AST
<<<<<<< HEAD
        self.base_folder = base_folder
        self.all_nodes = self.walk(prog_ast)

    def walk(self, prog_ast):
        result = list(ast.walk(prog_ast))
        import_nodes = [node for node in result if isinstance(node, ast.Import)]
        import_from_nodes = [node for node in result if isinstance(node, ast.ImportFrom)]
        import_handler = ImportHandler()
        for node in import_nodes:
            for name in node.names:
                new_ast = import_handler.get_ast(name.name, self.base_folder)
                result += self.walk(new_ast)
        for node in import_from_nodes:
            new_ast = import_handler.get_ast(node.module, self.base_folder)
            result += self.walk(new_ast)

        return result
=======
        self.all_nodes = list(ast.walk(prog_ast))
        self.stub_nodes = []

    def add_stub_ast(self, tree):
        """Add an AST of a stub file to the pre-analyzer"""
        self.stub_nodes += list(ast.walk(tree))
>>>>>>> eddb476e

    def maximum_function_args(self):
        """Get the maximum number of function arguments appearing in the AST"""
        user_func_defs = [node for node in self.all_nodes if isinstance(node, ast.FunctionDef)]
        stub_func_defs = [node for node in self.stub_nodes if isinstance(node, ast.FunctionDef)]

        # A minimum value of 1 because a default __init__ with one argument function
        # is added to classes that doesn't contain one
        user_func_max = max([len(node.args.args) for node in user_func_defs] + [1])
        stub_func_max = max([len(node.args.args) for node in stub_func_defs] + [1])

        return max(user_func_max, stub_func_max)

    def maximum_tuple_length(self):
        """Get the maximum length of tuples appearing in the AST"""
        user_tuples = [node for node in self.all_nodes if isinstance(node, ast.Tuple)]
        stub_tuples = [node for node in self.stub_nodes if isinstance(node, ast.Tuple)]

        user_max = max([len(node.elts) for node in user_tuples] + [0])
        stub_tuples = max([len(node.elts) for node in stub_tuples] + [0])

        return max(user_max, stub_tuples)

    def get_all_used_names(self):
        """Get all used variable names and used-defined classes names"""
        names = [node.id for node in self.all_nodes if isinstance(node, ast.Name)]
        names += [node.name for node in self.all_nodes if isinstance(node, ast.ClassDef)]
        return names

    def analyze_classes(self):
        """Pre-analyze and configure classes before the type inference
        
        Do the following:
            - Propagate methods from bases to subclasses.
            - Add __init__ function to classes if it doesn't exist.
            - Return a mapping from class names to their attributes and methods.
            - Return a mapping from class names to their base classes if they have any.
            
        """
        # TODO propagate attributes to subclasses.
        class_defs = [node for node in self.all_nodes if isinstance(node, ast.ClassDef)]

        propagate_attributes_to_subclasses(class_defs)

        class_to_attributes = OrderedDict()
        class_to_base = OrderedDict()

        for cls in class_defs:
            if len(cls.bases) > 1:
                raise NotImplementedError("Multiple inheritance is not supported yet.")
            elif cls.bases:
                class_to_base[cls.name] = cls.bases[0].id
            else:
                class_to_base[cls.name] = "object"

            add_init_if_not_existing(cls)

            attributes = set()
            class_to_attributes[cls.name] = attributes

            # Inspect all class-level statements
            for cls_stmt in cls.body:
                if isinstance(cls_stmt, ast.FunctionDef):
                    # Add function to class attributes and get attributes defined by self.some_attribute = value
                    attributes.add(cls_stmt.name)
                    if not cls_stmt.args.args:
                        continue
                    first_arg = cls_stmt.args.args[0].arg  # In most cases it will be 'self'

                    # Get attribute assignments where attribute value is the same as the first argument
                    func_nodes = ast.walk(cls_stmt)
                    assignments = [node for node in func_nodes if isinstance(node, ast.Assign)]

                    for assignment in assignments:
                        for target in assignment.targets:
                            if (isinstance(target, ast.Attribute) and isinstance(target.value, ast.Name) and
                                    target.value.id == first_arg):
                                attributes.add(target.attr)
                elif isinstance(cls_stmt, ast.Assign):
                    # Get attributes defined as class-level assignment
                    for target in cls_stmt.targets:
                        if isinstance(target, ast.Name):
                            attributes.add(target.id)

        return class_to_attributes, class_to_base

    def get_all_configurations(self):
        config = Configuration()
        config.max_tuple_length = self.maximum_tuple_length()
        config.max_function_args = self.maximum_function_args()
        config.classes_to_attrs, config.class_to_base = self.analyze_classes()
<<<<<<< HEAD
        config.base_folder = self.base_folder
=======
        config.used_names = self.get_all_used_names()
>>>>>>> eddb476e

        return config


class Configuration:
    """A class holding configurations given by the pre-analyzer"""
    def __init__(self):
        self.max_tuple_length = 0
        self.max_function_args = 1
        self.classes_to_attrs = OrderedDict()
        self.class_to_base = OrderedDict()
<<<<<<< HEAD
        self.base_folder = ""
=======
        self.used_names = []
>>>>>>> eddb476e


def propagate_attributes_to_subclasses(class_defs):
    """Start depth-first methods propagation from inheritance roots to subclasses"""
    inheritance_forest = get_inheritance_forest(class_defs)
    roots = get_forest_roots(inheritance_forest)
    name_to_node = class_name_to_node(class_defs)

    for root in roots:
        propagate(root, inheritance_forest, name_to_node)


def propagate(node, inheritance_forest, name_to_node):
    """Propagate methods to subclasses with depth first manner.
    
    :param node: The class node whose methods are to be propagated
    :param inheritance_forest: A data-structure containing the inheritance hierarchy
    :param name_to_node: A mapping from class names to their AST nodes 
    """
    for subclass in inheritance_forest[node]:
        base_node = name_to_node[node]
        sub_node = name_to_node[subclass]
        sub_funcs_names = [func.name for func in sub_node.body if isinstance(func, ast.FunctionDef)]

        # Select only functions that are not overridden in the subclasses.
        inherited_funcs = [func for func in base_node.body
                           if isinstance(func, ast.FunctionDef) and func.name not in sub_funcs_names]
        sub_node.body += inherited_funcs
        # Propagate to sub-subclasses..
        propagate(subclass, inheritance_forest, name_to_node)


def class_name_to_node(nodes):
    """Return a mapping for the class name to its AST node."""
    name_to_node = {}
    for node in nodes:
        name_to_node[node.name] = node
    return name_to_node


def get_forest_roots(forest):
    """Return list of classes that have no super-class (other than object)"""
    roots = list(forest.keys())
    for node in forest:
        for sub in forest[node]:
            if sub in roots:
                roots.remove(sub)
    return roots


def get_inheritance_forest(class_defs):
    """Return a forest of class nodes
    
    Each tree represents an inheritance hierarchy. There is a directed edge between class 'a' and class 'b'
    if 'b' extends 'a'.
    """
    tree = {}
    for cls in class_defs:
        tree[cls.name] = []
    for cls in class_defs:
        bases = cls.bases
        for base in bases:
            tree[base.id].append(cls.name)
    return tree


def add_init_if_not_existing(class_node):
    """Add a default empty __init__ function if it doesn't exist in the class node"""
    for stmt in class_node.body:
        if isinstance(stmt, ast.FunctionDef) and stmt.name == "__init__":
            return
    class_node.body.append(ast.FunctionDef(
        name="__init__",
        args=ast.arguments(args=[ast.arg(arg="self", annotation=None)]),
        body=[ast.Pass()],
        decorator_list=[],
        returns=None,
        lineno=class_node.lineno
    ))<|MERGE_RESOLUTION|>--- conflicted
+++ resolved
@@ -10,11 +10,10 @@
         """
         :param prog_ast: The AST for the python program  
         """
-
         # List all the nodes existing in the AST
-<<<<<<< HEAD
         self.base_folder = base_folder
         self.all_nodes = self.walk(prog_ast)
+        self.stub_nodes = []
 
     def walk(self, prog_ast):
         result = list(ast.walk(prog_ast))
@@ -30,14 +29,10 @@
             result += self.walk(new_ast)
 
         return result
-=======
-        self.all_nodes = list(ast.walk(prog_ast))
-        self.stub_nodes = []
 
     def add_stub_ast(self, tree):
         """Add an AST of a stub file to the pre-analyzer"""
         self.stub_nodes += list(ast.walk(tree))
->>>>>>> eddb476e
 
     def maximum_function_args(self):
         """Get the maximum number of function arguments appearing in the AST"""
@@ -129,11 +124,8 @@
         config.max_tuple_length = self.maximum_tuple_length()
         config.max_function_args = self.maximum_function_args()
         config.classes_to_attrs, config.class_to_base = self.analyze_classes()
-<<<<<<< HEAD
         config.base_folder = self.base_folder
-=======
         config.used_names = self.get_all_used_names()
->>>>>>> eddb476e
 
         return config
 
@@ -145,11 +137,8 @@
         self.max_function_args = 1
         self.classes_to_attrs = OrderedDict()
         self.class_to_base = OrderedDict()
-<<<<<<< HEAD
         self.base_folder = ""
-=======
         self.used_names = []
->>>>>>> eddb476e
 
 
 def propagate_attributes_to_subclasses(class_defs):
