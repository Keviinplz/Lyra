--- conflicted
+++ resolved
@@ -315,7 +315,6 @@
     return local_context, args_types
 
 
-
 def _infer_args_defaults(args_types, defaults, context, solver):
     """Infer the default values of function arguments (if any)
     
@@ -401,16 +400,12 @@
         args_annotations = []
         for arg in node.args.args:
             args_annotations.append(arg.annotation)
-<<<<<<< HEAD
         if hasattr(node, "method_type"):  # check if the node contains the manually added method flag
             if node.method_type not in context.builtin_methods:
                 context.builtin_methods[node.method_type] = {}
-            context.builtin_methods[node.method_type][node.name] = (args_annotations, return_annotation)
+            context.builtin_methods[node.method_type][node.name] = AnnotatedFunction(args_annotations, return_annotation)
         else:
-            context.annotated_functions[node.name] = (args_annotations, return_annotation)
-=======
-        context.set_type(node.name, AnnotatedFunction(args_annotations, return_annotation))
->>>>>>> 58f61819
+            context.set_type(node.name, AnnotatedFunction(args_annotations, return_annotation))
         return
 
     func_context, args_types = _init_func_context(node.args.args, context, solver)
@@ -427,7 +422,7 @@
     if node.returns:
         return_type = solver.resolve_annotation(node.returns)
         if ((len(node.body) == 1 and isinstance(node.body[0], ast.Pass))
-            or (len(node.body) == 2 and isinstance(node.body[0], ast.Expr) and isinstance(node.body[1], ast.Pass))):
+           or (len(node.body) == 2 and isinstance(node.body[0], ast.Expr) and isinstance(node.body[1], ast.Pass))):
             # Stub function
             body_type = return_type
         else:
