--- conflicted
+++ resolved
@@ -59,11 +59,8 @@
     target_type = expr.infer(target, context, solver)
 
     if isinstance(target, ast.Subscript):
-<<<<<<< HEAD
-        solver.add(axioms.subscript_assignment(target_type, solver.z3_types),
-=======
+
         solver.add(axioms.subscript_assignment(expr.infer(target.value, context, solver), solver.z3_types),
->>>>>>> 00eebeb9
                    fail_message="Subscript assignment in line {}".format(target.lineno))
 
     return target_type
