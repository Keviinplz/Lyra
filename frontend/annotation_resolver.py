from z3 import Or, And
import ast


class AnnotationResolver:
    """Resolver for type annotations in functions"""
    def __init__(self, z3_types):
        self.z3_types = z3_types
        self.primitives = {
            "object": z3_types.object,
            "int": z3_types.int,
            "bool": z3_types.bool,
            "float": z3_types.float,
            "complex": z3_types.complex,
            "str": z3_types.string,
            "bytes": z3_types.bytes,
            "number": z3_types.num,
            "sequence": z3_types.seq
        }
        self.type_var_poss = {}
        self.type_var_super = {}

    def resolve(self, annotation, solver, generics_map=None):
        """Resolve the type annotation with the following grammar:
        
        :param annotation: the type annotation to be resolved
        :param solver: the SMT solver for the program
        :param generics_map: Optional map that maps generic types names to their types in a specific function call
                
        t = object | int | bool | float | complex | str | bytes | None
            | List[t]
            | Dict[t, t]
            | Set[t]
            | Type[t]
            | Tuple[t*]
            | Callable[[t*], t]
        """
        if isinstance(annotation, ast.NameConstant) and annotation.value is None:
            return solver.z3_types.none
        if isinstance(annotation, ast.Name):
            if annotation.id in self.primitives:
                return self.primitives[annotation.id]
            if annotation.id in self.z3_types.all_types:
                return getattr(self.z3_types.type_sort, "class_{}".format(annotation.id))
            
            # Check if it's a generic type var
            if generics_map is None:
                raise ValueError("Invalid type annotation {} in line {}".format(annotation.id, annotation.lineno))
            if annotation.id in generics_map:
                return generics_map[annotation.id]
            if annotation.id not in self.type_var_poss:
                raise ValueError("Invalid type annotation {} in line {}".format(annotation.id, annotation.lineno))

            result_type = solver.new_z3_const("generic")
            generics_map[annotation.id] = result_type

            possible_types = [self.resolve(x, solver, generics_map) for x in self.type_var_poss[annotation.id]]
            if possible_types:
                solver.add(Or([result_type == x for x in possible_types]),
                           fail_message="Generic type in line {}".format(annotation.lineno))

            if annotation.id in self.type_var_super:
                type_var_super = self.resolve(self.type_var_super[annotation.id], solver, generics_map)
                solver.add(solver.z3_types.subtype(result_type, type_var_super),
                           fail_message="Generic bound in line {}".format(annotation.lineno))

            return result_type

        if isinstance(annotation, ast.Subscript):
            if not (isinstance(annotation.value, ast.Name) and isinstance(annotation.slice, ast.Index)):
                raise TypeError("Invalid type annotation in line {}.".format(annotation.lineno))

            annotation_val = annotation.value.id
            if annotation_val == "List":
                # Parse List type
                return self.z3_types.list(self.resolve(annotation.slice.value, solver, generics_map))
            
            if annotation_val == "Dict":
                # Parse Dict type
                if not (isinstance(annotation.slice.value, ast.Tuple) and len(annotation.slice.value.elts) == 2):
                    raise TypeError("Dict annotation in line {} should have 2 comma-separated args"
                                    .format(annotation.lineno))

                # Get the types of the dict args
                keys_type = self.resolve(annotation.slice.value.elts[0], solver, generics_map)
                vals_type = self.resolve(annotation.slice.value.elts[1], solver, generics_map)
                return self.z3_types.dict(keys_type, vals_type)
            
            if annotation_val == "Set":
                # Parse Set type
                return self.z3_types.set(self.resolve(annotation.slice.value, solver, generics_map))
            
            if annotation_val == "Type":
                # Parse Type type
                return self.z3_types.type(self.resolve(annotation.slice.value, solver, generics_map))
            
            if annotation_val == "Tuple":
                # Parse Tuple type
                if not isinstance(annotation.slice.value, (ast.Name, ast.Tuple)):
                    raise TypeError("Invalid tuple type annotation in line {}".format(annotation.lineno))

                # Get the types of the tuple args
                if isinstance(annotation.slice.value, ast.Name):
                    tuple_args_types = [self.resolve(annotation.slice.value, solver, generics_map)]
                else:
                    tuple_args_types = [self.resolve(x, solver, generics_map) for x in annotation.slice.value.elts]

                if len(tuple_args_types) == 0:
                    return self.z3_types.tuples[0]
                return self.z3_types.tuples[len(tuple_args_types)](*tuple_args_types)
            
            if annotation_val == "Callable":
                # Parse Callable type
                try:
                    assert isinstance(annotation.slice.value, ast.Tuple)
                    assert len(annotation.slice.value.elts) == 2
                    assert isinstance(annotation.slice.value.elts[0], ast.List)
                except AssertionError:
                    raise TypeError("Callable annotation in line {} should be in the format:"
                                    "Callable[[args_types], return_type]".format(annotation.lineno))

                # Get the args and return types
                args_annotations = annotation.slice.value.elts[0].elts
                args_types = [self.resolve(x, solver, generics_map) for x in args_annotations]
                return_type = self.resolve(annotation.slice.value.elts[1], solver, generics_map)

                return self.z3_types.funcs[len(args_types)](*([0] + args_types + [return_type]))

            if annotation_val == "Union":
                # Parse Union type
                if not isinstance(annotation.slice.value, (ast.Name, ast.Tuple)):
                    raise TypeError("Invalid union type annotation in line {}".format(annotation.lineno))

                # Get the types of the union args
                if isinstance(annotation.slice.value, ast.Name):
                    union_args_types = [self.resolve(annotation.slice.value, solver, generics_map)]
                else:
                    union_args_types = [self.resolve(x, solver, generics_map) for x in annotation.slice.value.elts]

                # The result of the union type is only one of args, Z3 picks the appropriate one
                # according to the added constraints.
                # Therefore, using more than one type from the union in the same program isn't yet supported.
                # For example, the following is not supported:
                # def f(x: Union[int, str]): ...
                # f(1)
                # f("str")
                # TODO add support for above example using union
                result_type = solver.new_z3_const("union")
                solver.add(Or([result_type == arg for arg in union_args_types]),
                           fail_message="Union in type annotation in line {}".format(annotation.lineno))

                return result_type

        raise ValueError("Invalid type annotation in line {}".format(annotation.lineno))

    def get_annotated_function_axioms(self, args_types, solver, annotations, result_type):
        """Add axioms for a function call to an annotated function
        
        Reprocess the type annotations for every function call to prevent binding a certain type
        to the function definition
        """
        args_annotations = annotations[0]
        result_annotation = annotations[1]

        axioms = []

        if len(args_types) != len(args_annotations):
            return None

        generics_map = {}

        for i, annotation in enumerate(args_annotations):
            arg_type = self.resolve(annotation, solver, generics_map)
<<<<<<< HEAD
            axioms.append(solver.z3_types.subtype(args_types[i], arg_type))
            solver.optimize.add_soft(args_types[i] == arg_type)
        axioms.append(result_type == self.resolve(result_annotation, solver, generics_map))
        return And(axioms)
=======
            solver.add(solver.z3_types.subtype(args_types[i], arg_type),
                       fail_message="Generic parameter type in line {}".format(annotation.lineno))
            solver.optimize.add_soft(args_types[i] == arg_type)

        solver.add(result_type == self.resolve(result_annotation, solver, generics_map),
                   fail_message="Generic return type in line {}".format(result_annotation.lineno))
>>>>>>> 6f363d2d

    def add_type_var(self, target, type_var_node):
        if not isinstance(target, ast.Name):
            raise TypeError("TypeVar assignment target should be a variable name.")
        if not type_var_node.args:
            raise TypeError("Invalid type variable declaration in line {}.".format(type_var_node.lineno))
        args = type_var_node.args
        if not isinstance(args[0], ast.Str):
            raise TypeError("Name of type variable in line {} should be a string".format(type_var_node.lineno))
        type_var_name = target.id
        type_var_possibilities = args[1:]

        if type_var_node.keywords and type_var_node.keywords[0].arg == "bound":
            type_var_super = type_var_node.keywords[0].value
            self.type_var_super[type_var_name] = type_var_super

        if len(type_var_possibilities) == 1:
            raise TypeError("A single constraint is not allowed in TypeVar in line {}".format(type_var_node.lineno))

        self.type_var_poss[type_var_name] = type_var_possibilities<|MERGE_RESOLUTION|>--- conflicted
+++ resolved
@@ -171,19 +171,10 @@
 
         for i, annotation in enumerate(args_annotations):
             arg_type = self.resolve(annotation, solver, generics_map)
-<<<<<<< HEAD
             axioms.append(solver.z3_types.subtype(args_types[i], arg_type))
             solver.optimize.add_soft(args_types[i] == arg_type)
         axioms.append(result_type == self.resolve(result_annotation, solver, generics_map))
         return And(axioms)
-=======
-            solver.add(solver.z3_types.subtype(args_types[i], arg_type),
-                       fail_message="Generic parameter type in line {}".format(annotation.lineno))
-            solver.optimize.add_soft(args_types[i] == arg_type)
-
-        solver.add(result_type == self.resolve(result_annotation, solver, generics_map),
-                   fail_message="Generic return type in line {}".format(result_annotation.lineno))
->>>>>>> 6f363d2d
 
     def add_type_var(self, target, type_var_node):
         if not isinstance(target, ast.Name):
