--- conflicted
+++ resolved
@@ -373,15 +373,27 @@
     # Get the __init__ function of the this class
     init_func = types.instance_attributes[class_name]["__init__"]
 
+    # Assert that it's a call to this __init__ function, and the call args are subtypes of those of __init__
+    subtype_axioms = []
+    z3_args = []
+    for j, arg in enumerate(args):
+        z3_arg = getattr(types.type_sort, "func_{}_arg_{}".format(init_args_count, j + 2))(init_func)
+        z3_args.append(z3_arg)
+        subtype_axioms.append(types.subtype(arg, z3_arg))
+
+    # Get the default args count
     defaults_accessor = getattr(types.type_sort, "func_{}_defaults_args".format(init_args_count))
+    default_count = defaults_accessor(init_func)
+
+    all_args = (instance,) + tuple(z3_args) + (types.none,)  # The return type of __init__ is None
+    z3_func_args = (default_count,) + all_args
 
     # TODO default args in __init__ function
 
     # Assert that it's a call to this __init__ function
     return And(
         result == instance,
-        init_func == types.funcs[init_args_count]((defaults_accessor(init_func),) +
-                                                  (instance,) + args + (types.none,)))
+        init_func == types.funcs[init_args_count](z3_func_args), *subtype_axioms)
 
 
 def instance_axioms(called, args, result, types):
@@ -400,39 +412,8 @@
     # Assert with __init__ function of all classes in the program
     axioms = []
     for t in types.all_types:
-<<<<<<< HEAD
         axioms.append(And(one_type_instantiation(t, len(args) + 1, args, result, types),
                           called == types.all_types[t]))
-=======
-        # Get the instance accessor from the type_sort data type.
-        instance = getattr(types.type_sort, "instance")(types.all_types[t])
-
-        # Get the __init__ function of the current class
-        init_func = types.instance_attributes[t]["__init__"]
-
-        # Assert that it's a call to this __init__ function, and the call args are subtypes of those of __init__
-        subtype_axioms = []
-        z3_args = []
-        for j, arg in enumerate(args):
-            z3_arg = getattr(types.type_sort, "func_{}_arg_{}".format(len(args) + 1, j + 2))(init_func)
-            z3_args.append(z3_arg)
-            subtype_axioms.append(types.subtype(arg, z3_arg))
-
-        # Get the default args count
-        defaults_accessor = getattr(types.type_sort, "func_{}_defaults_args".format(len(args) + 1))
-        default_count = defaults_accessor(init_func)
-
-        all_args = (instance,) + tuple(z3_args) + (types.none,)  # The return type of __init__ is None
-        z3_func_args = (default_count,) + all_args
-
-        # TODO default args in __init__ function
-        axioms.append(
-            And(called == types.all_types[t],
-                result == instance,
-                init_func == types.funcs[len(args) + 1](z3_func_args),
-                *subtype_axioms))
->>>>>>> 9754b171
-
     return axioms
 
 
