--- conflicted
+++ resolved
@@ -193,36 +193,8 @@
         for node in cfg.nodes.values():
             fillcolor = self._node_color(node, cfg)
             if isinstance(node, (Basic, Loop)):
-<<<<<<< HEAD
-                states = result.get_node_result(node)
-                # special format states here and pass formatted strings along
-                # NOTE: the space behind the text is
-                # necessary because we must ensure that content inside <FONT>...</FONT> is never empty for graphviz
-                states = map(lambda x: '<FONT COLOR="#191919" POINT-SIZE="11">{} </FONT>'.format(html.escape(str(x))),
-                             states)
-                stmts = map(lambda x: '<B>{}</B>'.format(html.escape(str(x))), node.stmts)
-                node_result = [item for items in zip_longest(states, stmts) for item in items if item is not None]
-                self._graph.node(str(node), label=self._list2lines(node_result, escape=False),
-                                 xlabel=str(node.identifier),
-                                 fillcolor=fillcolor, shape='box')
-            else:
-                self._graph.node(str(node), label=self._escape_dot_label(self._shorten_string(str(node))),
-                                 xlabel=str(node.identifier),
-                                 fillcolor=fillcolor, shape='circle')
-
-        for edge in cfg.edges.values():
-            edge_kind = edge.kind.name if edge.kind != Edge.Kind.DEFAULT else ""
-            if isinstance(edge, Conditional):
-                self._graph.edge(str(edge.source.identifier), str(edge.target.identifier),
-                                 label=self._escape_dot_label(
-                                     (edge_kind + ": " if edge_kind else '') + str(edge.condition)))
-            elif isinstance(edge, Unconditional):
-                self._graph.edge(str(edge.source.identifier), str(edge.target.identifier),
-                                 label=self._escape_dot_label(edge_kind))
-=======
                 label = self._basic_node_label(node, result)
                 self._render_node(node, label, fillcolor)
->>>>>>> a35add0c
             else:
                 label = self._escape_label(self._shorten_label(str(node)))
                 self._render_node(node, label, fillcolor)
