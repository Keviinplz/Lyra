# Byte-compiled / optimized / DLL files
__pycache__/
*.py[cod]
*$py.class

# C extensions
*.so

# Distribution / packaging
.Python
env/
build/
develop-eggs/
dist/
downloads/
eggs/
.eggs/
lib/
lib64/
parts/
sdist/
var/
*.egg-info/
.installed.cfg
*.egg

# PyInstaller
#  Usually these files are written by a python script from a template
#  before PyInstaller builds the exe, so as to inject date/other infos into it.
*.manifest
*.spec

# Installer logs
pip-log.txt
pip-delete-this-directory.txt

# Unit test / coverage reports
htmlcov/
.tox/
.coverage
.coverage.*
.cache
nosetests.xml
coverage.xml
*,cover
.hypothesis/

# Translations
*.mo
*.pot

# Django stuff:
*.log
local_settings.py

# Flask stuff:
instance/
.webassets-cache

# Scrapy stuff:
.scrapy

# Sphinx documentation
docs/_build/

# PyBuilder
target/

# IPython Notebook
.ipynb_checkpoints

# pyenv
.python-version

# celery beat schedule file
celerybeat-schedule

# dotenv
.env

# virtualenv
venv/
ENV/

# Spyder project settings
.spyderproject

# Rope project settings
.ropeproject
<<<<<<< HEAD

/.idea
=======
.idea
>>>>>>> d828f742
<|MERGE_RESOLUTION|>--- conflicted
+++ resolved
@@ -87,9 +87,4 @@
 
 # Rope project settings
 .ropeproject
-<<<<<<< HEAD
-
-/.idea
-=======
-.idea
->>>>>>> d828f742
+.idea